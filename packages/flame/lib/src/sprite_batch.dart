import 'dart:collection';
import 'dart:math' show pi;
import 'dart:typed_data';
import 'dart:ui';

import 'package:flame/cache.dart';
import 'package:flame/extensions.dart';
import 'package:flame/flame.dart';
import 'package:flame/game.dart';
import 'package:meta/meta.dart';

extension SpriteBatchExtension on Game {
  /// Utility method to load and cache the image for a [SpriteBatch] based on
  /// its options.
  Future<SpriteBatch> loadSpriteBatch(
    String path, {
    Color defaultColor = const Color(0x00000000),
    BlendMode defaultBlendMode = BlendMode.srcOver,
    RSTransform? defaultTransform,
    Images? imageCache,
    bool useAtlas = true,
  }) {
    return SpriteBatch.load(
      path,
      defaultColor: defaultColor,
      defaultBlendMode: defaultBlendMode,
      defaultTransform: defaultTransform,
      images: imageCache ?? images,
      useAtlas: useAtlas,
    );
  }
}

/// A single item in a SpriteBatch.
///
/// Holds all the important information of a batch item.
class BatchItem {
  BatchItem({
    required this.source,
    required this.transform,
    required this.color,
    this.flip = false,
  })  : paint = Paint()..color = color,
        destination = Offset.zero & source.size;

  /// The source rectangle on the [SpriteBatch.atlas].
  final Rect source;

  /// The destination rectangle for the Canvas.
  ///
  /// It will be transformed by [matrix].
  final Rect destination;

  /// The transform values for this batch item.
  final RSTransform transform;

  /// The flip value for this batch item.
  final bool flip;

  /// The background color for this batch item.
  final Color color;

  /// Fallback matrix for the web.
  ///
  /// Since [Canvas.drawAtlas] is not supported on the web we also
  /// build a `Matrix4` based on the [transform] and [flip] values.
  late final Matrix4 matrix = Matrix4(
    transform.scos, transform.ssin, 0, 0, //
    -transform.ssin, transform.scos, 0, 0, //
    0, 0, 0, 0, //
    transform.tx, transform.ty, 0, 1, //
  )
    ..translate(source.width / 2, source.height / 2)
    ..rotateY(flip ? pi : 0)
    ..translate(-source.width / 2, -source.height / 2);

  /// Paint object used for the web.
  final Paint paint;
}

<<<<<<< HEAD
@internal
enum FlippedAtlasStatus {
  /// There is no need to generate a flipped atlas yet.
  none,

  /// The flipped atlas generation is currently in progress.
  generating,

  /// The flipped atlas image has been generated.
  generated,
  ;

  bool get isNone => this == FlippedAtlasStatus.none;
  bool get isGenerating => this == FlippedAtlasStatus.generating;
  bool get isGenerated => this == FlippedAtlasStatus.generated;
=======
abstract class ISpriteBatch {
  const ISpriteBatch();

  void render(Canvas canvas);

  void add({
    required Rect source,
    double scale = 1.0,
    Vector2? anchor,
    double rotation = 0,
    Vector2? offset,
    bool flip = false,
    Color? color,
  });
}

class AtlasSpriteBatch extends ISpriteBatch {
  void _renderByAtlas(
    Canvas canvas, {
    required BlendMode blendMode,
    required Paint paint,
    Rect? cullRect,
  }) {
    canvas.drawRawAtlas(
      atlas,
      _efficientTransforms!,
      _efficientSources!,
      _efficientColors,
      blendMode,
      cullRect,
      paint,
    );
  }
}

class ImageSpriteBatch extends ISpriteBatch {
  void _renderByImage(
    Canvas canvas, {
    required Paint paint,
  }) {
    for (final batchItem in _batchItems) {
      canvas
        ..save()
        ..transform(batchItem.matrix.storage)
        ..drawRect(batchItem.destination, batchItem.paint)
        ..drawImageRect(
          atlas,
          batchItem.source,
          batchItem.destination,
          paint,
        )
        ..restore();
    }
  }
}

class RawAtlasSpriteBatch extends ISpriteBatch {
  /// The [_transforms] that are flattened into a [Float32List] as follows:
  /// [0.scos, 0.ssin, 0.tx, 0.ty, 1.scos, 1.ssin, 1.tx, 1.ty, ...]
  Float32List? _efficientTransforms;

  /// the [_sources] that are flattened into a [Float32List] as follows:
  /// [0.left, 0.top, 0.right, 0.bottom, 1.left, 1.top, 1.right, 1.bottom, ...]
  Float32List? _efficientSources;

  /// This represents [_colors] converted to an [Int32List].
  /// Each item is stored by its [Color.value].
  Int32List? _efficientColors;

  /// The [cache] caches [transforms], [sources], and [colors] into
  /// [_efficientTransforms], [_efficientSources], and [_efficientColors] to
  /// render atlas efficiently by using [Canvas.drawRawAtlas]
  ///
  /// Note that the cache should be re-created if you add transforms after
  /// calling this method.
  void cache() {
    final rectCount = _sources.length;
    final cachedTransforms = _efficientTransforms = Float32List(rectCount * 4);
    final cachedSources = _efficientSources = Float32List(rectCount * 4);
    final cachedColors = _efficientColors = Int32List(rectCount);

    for (var i = 0; i < rectCount; i++) {
      final index0 = i * 4;
      final index1 = index0 + 1;
      final index2 = index0 + 2;
      final index3 = index0 + 3;
      final rstTransform = transforms[i];
      cachedTransforms[index0] = rstTransform.scos;
      cachedTransforms[index1] = rstTransform.ssin;
      cachedTransforms[index2] = rstTransform.tx;
      cachedTransforms[index3] = rstTransform.ty;

      final rect = _sources[i];
      cachedSources[index0] = rect.left;
      cachedSources[index1] = rect.top;
      cachedSources[index2] = rect.right;
      cachedSources[index3] = rect.bottom;
    }

    for (var i = 0; i < rectCount; ++i) {
      cachedColors[i] = colors[i].value;
    }
  }
>>>>>>> a3d5087b
}

/// The SpriteBatch API allows for rendering multiple items at once.
///
/// This class allows for optimization when you want to draw many parts of an
/// image onto the canvas. It is more efficient than using multiple calls to
/// [Canvas.drawImageRect] and provides more functionality by allowing each
/// [BatchItem] to have their own transform rotation and color.
///
/// By collecting all the necessary transforms on a single image and sending
/// those transforms in a single batch to the GPU, we can render multiple parts
/// of a single image at once.
///
/// **Note**: If you are experiencing problems with ghost lines, the less
/// performant [Canvas.drawImageRect] can be used instead of [Canvas.drawAtlas].
/// To activate this mode, pass in `useAtlas = false` to the constructor or
/// load method that you are using and each [BatchItem] will be rendered using
/// the [Canvas.drawImageRect] method instead.
class SpriteBatch {
  SpriteBatch(
    this.atlas, {
    this.defaultColor = const Color(0x00000000),
    this.defaultBlendMode = BlendMode.srcOver,
    this.defaultTransform,
    this.useAtlas = true,
    Images? imageCache,
    String? imageKey,
  })  : _imageCache = imageCache,
        _imageKey = imageKey;

  /// Takes a path of an image, and optional arguments for the SpriteBatch.
  ///
  /// When the [images] is omitted, the global [Flame.images] is used.
  static Future<SpriteBatch> load(
    String path, {
    Color defaultColor = const Color(0x00000000),
    BlendMode defaultBlendMode = BlendMode.srcOver,
    RSTransform? defaultTransform,
    Images? images,
    bool useAtlas = true,
  }) async {
    final imagesCache = images ?? Flame.images;
    return SpriteBatch(
      await imagesCache.load(path),
      defaultColor: defaultColor,
      defaultTransform: defaultTransform ?? RSTransform(1, 0, 0, 0),
      defaultBlendMode: defaultBlendMode,
      useAtlas: useAtlas,
      imageCache: imagesCache,
      imageKey: path,
    );
  }

  FlippedAtlasStatus _flippedAtlasStatus = FlippedAtlasStatus.none;

  /// List of all the existing batch items.
  final _batchItems = <BatchItem>[];

  /// The sources to use on the [atlas].
  final _sources = <Rect>[];

  /// The sources list shouldn't be modified directly, that is why an
  /// [UnmodifiableListView] is used. If you want to add sources use the
  /// [add] or [addTransform] method.
  UnmodifiableListView<Rect> get sources {
    return UnmodifiableListView<Rect>(_sources);
  }

  /// The transforms that should be applied on the [_sources].
  final _transforms = <RSTransform>[];

  /// The transforms list shouldn't be modified directly, that is why an
  /// [UnmodifiableListView] is used. If you want to add transforms use the
  /// [add] or [addTransform] method.
  UnmodifiableListView<RSTransform> get transforms {
    return UnmodifiableListView<RSTransform>(_transforms);
  }

  /// The background color for the [_sources].
  final _colors = <Color>[];

  /// The colors list shouldn't be modified directly, that is why an
  /// [UnmodifiableListView] is used. If you want to add colors use the
  /// [add] or [addTransform] method.
  UnmodifiableListView<Color> get colors {
    return UnmodifiableListView<Color>(_colors);
  }

  /// The atlas used by the [SpriteBatch].
  Image atlas;

  /// The image cache used by the [SpriteBatch] to store image assets.
  final Images? _imageCache;

  /// When the [_imageCache] isn't specified, the global [Flame.images] is used.
  Images get imageCache => _imageCache ?? Flame.images;

  /// The root key use by the [SpriteBatch] to store image assets.
  final String? _imageKey;

  /// When the [_imageKey] isn't specified [imageKey] will return either the key
  /// for the [atlas] stored in [imageCache] or a key generated from the
  /// identityHashCode.
  String get imageKey =>
      _imageKey ??
      imageCache.findKeyForImage(atlas) ??
      'image[${identityHashCode(atlas)}]';

  /// The default color, used as a background color for a [BatchItem].
  final Color defaultColor;

  /// The default transform, used when a transform was not supplied for a
  /// [BatchItem].
  final RSTransform? defaultTransform;

  /// The default blend mode, used for blending a batch item.
  final BlendMode defaultBlendMode;

  /// The width of the [atlas].
  int get width => atlas.width;

  /// The height of the [atlas].
  int get height => atlas.height;

  /// The size of the [atlas].
  Vector2 get size => atlas.size;

  /// Whether to use [Canvas.drawAtlas] or not.
  final bool useAtlas;

  /// Does this batch contain any operations?
  bool get isEmpty => _batchItems.isEmpty;

  Future<void> _makeFlippedAtlas() async {
    _flippedAtlasStatus = FlippedAtlasStatus.generating;
    final key = '$imageKey#with-flips';
    atlas = await imageCache.fetchOrGenerate(
      key,
      () => _generateFlippedAtlas(atlas),
    );
    _flippedAtlasStatus = FlippedAtlasStatus.generated;
  }

  Future<Image> _generateFlippedAtlas(Image image) {
    final recorder = PictureRecorder();
    final canvas = Canvas(recorder);
    canvas.drawImage(image, Offset.zero, _emptyPaint);
    canvas.scale(-1, 1);
    canvas.drawImage(image, Offset(-image.width * 2, 0), _emptyPaint);

    final picture = recorder.endRecording();
    return picture.toImageSafe(image.width * 2, image.height);
  }

  /// Add a new batch item using a RSTransform.
  ///
  /// The [source] parameter is the source location on the [atlas].
  ///
  /// You can position, rotate, scale and flip it on the canvas using the
  /// [transform] and [flip] parameters.
  ///
  /// The [color] parameter allows you to render a color behind the batch item,
  /// as a background color.
  ///
  /// The [add] method may be a simpler way to add a batch item to the batch.
  /// However, if there is a way to factor out the computations of the sine and
  /// cosine of the rotation so that they can be reused over multiple calls to
  /// this constructor, it may be more efficient to directly use this method
  /// instead.
  void addTransform({
    required Rect source,
    RSTransform? transform,
    bool flip = false,
    Color? color,
  }) {
    final batchItem = BatchItem(
      source: source,
      transform: transform ??= defaultTransform ?? RSTransform(1, 0, 0, 0),
      flip: flip,
      color: color ?? defaultColor,
    );

    if (flip && useAtlas && _flippedAtlasStatus.isNone) {
      _makeFlippedAtlas();
    }

    _batchItems.add(batchItem);

    _sources.add(
      flip
          ? Rect.fromLTWH(
              // The atlas is twice as wide when the flipped atlas is generated.
              (atlas.width * (_flippedAtlasStatus.isGenerated ? 1 : 2)) -
                  source.right,
              source.top,
              source.width,
              source.height,
            )
          : batchItem.source,
    );
    _transforms.add(batchItem.transform);
    _colors.add(batchItem.color);
  }

  /// Add a new batch item.
  ///
  /// The [source] parameter is the source location on the [atlas]. You can
  /// position it on the canvas using the [offset] parameter.
  ///
  /// You can transform the sprite from its [offset] using [scale], [rotation],
  /// [anchor] and [flip].
  ///
  /// The [color] parameter allows you to render a color behind the batch item,
  /// as a background color.
  ///
  /// This method creates a new [RSTransform] based on the given transform
  /// arguments. If many [RSTransform] objects are being created and there is a
  /// way to factor out the computations of the sine and cosine of the rotation
  /// (which are computed each time this method is called) and reuse them over
  /// multiple [RSTransform] objects,
  /// it may be more efficient to directly use the more direct [addTransform]
  /// method instead.
  void add({
    required Rect source,
    double scale = 1.0,
    Vector2? anchor,
    double rotation = 0,
    Vector2? offset,
    bool flip = false,
    Color? color,
  }) {
    anchor ??= Vector2.zero();
    offset ??= Vector2.zero();
    RSTransform? transform;

    // If any of the transform arguments is different from the defaults,
    // then we create one. This is to prevent unnecessary computations
    // of the sine and cosine of the rotation.
    if (scale != 1.0 ||
        anchor != Vector2.zero() ||
        rotation != 0 ||
        offset != Vector2.zero()) {
      transform = RSTransform.fromComponents(
        scale: scale,
        anchorX: anchor.x,
        anchorY: anchor.y,
        rotation: rotation,
        translateX: offset.x,
        translateY: offset.y,
      );
    }

    addTransform(
      source: source,
      transform: transform,
      flip: flip,
      color: color,
    );
  }

  /// Clear the SpriteBatch so it can be reused.
  void clear() {
    _sources.clear();
    _transforms.clear();
    _colors.clear();
    _batchItems.clear();

    _efficientTransforms = null;
    _efficientSources = null;
    _efficientColors = null;
  }

  // Used to not create new Paint objects in [render] and
  // [generateFlippedAtlas].
  final Paint _emptyPaint = Paint();

  void render(
    Canvas canvas, {
    BlendMode? blendMode,
    Rect? cullRect,
    Paint? paint,
  }) {
    print('$_efficientTransforms $_efficientSources $_efficientColors');
    if (isEmpty) {
      return;
    }

    var maybePaint = paint, maybeBlendMode = blendMode;

    maybePaint ??= _emptyPaint;
    maybeBlendMode ??= defaultBlendMode;

    if (useAtlas && !_flippedAtlasStatus.isGenerating) {
      _renderByAtlas(canvas, blendMode: maybeBlendMode, paint: maybePaint);
    } else {
      maybePaint.blendMode = blendMode ?? maybePaint.blendMode;
      _renderByImage(canvas, paint: maybePaint);
    }
  }
}<|MERGE_RESOLUTION|>--- conflicted
+++ resolved
@@ -78,7 +78,6 @@
   final Paint paint;
 }
 
-<<<<<<< HEAD
 @internal
 enum FlippedAtlasStatus {
   /// There is no need to generate a flipped atlas yet.
@@ -94,7 +93,8 @@
   bool get isNone => this == FlippedAtlasStatus.none;
   bool get isGenerating => this == FlippedAtlasStatus.generating;
   bool get isGenerated => this == FlippedAtlasStatus.generated;
-=======
+}
+
 abstract class ISpriteBatch {
   const ISpriteBatch();
 
@@ -198,7 +198,6 @@
       cachedColors[i] = colors[i].value;
     }
   }
->>>>>>> a3d5087b
 }
 
 /// The SpriteBatch API allows for rendering multiple items at once.

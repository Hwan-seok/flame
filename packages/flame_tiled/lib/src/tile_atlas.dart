import 'dart:ui';

import 'package:collection/collection.dart';
import 'package:flame/flame.dart';
import 'package:flame/image_composition.dart';
import 'package:flame/sprite.dart';
import 'package:flame_tiled/src/rectangle_bin_packer.dart';
import 'package:meta/meta.dart';
import 'package:tiled/tiled.dart';

/// One image atlas for all Tiled image sets in a map.
class TiledAtlas {
  /// Single atlas for all renders.
  // Retain this as SpriteBatch can dispose of the original image for flips.
  final Image? atlas;

  /// Map of all source images to their new offset.
  final Map<String, Offset> offsets;

  /// The single batch operation for this atlas.
  final SpriteBatch? batch;

  /// Image key for this atlas.
  final String key;

  /// Track one atlas for all images in the Tiled map.
  ///
  /// See [fromTiledMap] for asynchronous loading.
  TiledAtlas._({
    required this.atlas,
    required this.offsets,
    required this.key,
  }) : batch = atlas == null ? null : SpriteBatch(atlas, imageKey: key);

  /// Returns whether or not this atlas contains [source].
  bool contains(String? source) => offsets.containsKey(source);

  /// Create a new atlas from this object with the intent of getting a new
  /// [SpriteBatch].
  TiledAtlas clone() => TiledAtlas._(
        atlas: atlas?.clone(),
        offsets: offsets,
        key: key,
      );

  /// Maps of tilesets compiled to [TiledAtlas].
  ///
  /// This is recommended to be cleared on test setup. Otherwise it
  /// could lead to unexpected behavior.
  @visibleForTesting
  static final atlasMap = <String, TiledAtlas>{};

  @visibleForTesting
  static String atlasKey(Iterable<TiledImage> images) {
    if (images.length == 1) {
      return images.first.source!;
    }

    final files = ([...images.map((e) => e.source)]..sort()).join(',');
    return 'atlas{$files}';
  }

  static List<TiledImage> _getImagesUsedInLayer(TiledMap map, TileLayer layer) {
    final usedTilesets = <Tileset>{};
    final cache = <int>{};
    const emptyTile = 0;
    layer.tileData?.forEach((ty) {
      ty.forEach((gid) {
        if (gid.tile == emptyTile || cache.contains(gid.tile)) {
          return;
        }
        usedTilesets.add(map.tilesetByTileGId(gid.tile));
      });
    });

    return usedTilesets
        .map((e) => [e.image, ...e.tiles.map((e) => e.image)].whereNotNull())
        .expand((images) => images)
        .toList();
  }

  static Future<TiledAtlas> fromLayer(
    TiledMap map,
    TileLayer layer,
  ) async {
    final imageList = _getImagesUsedInLayer(map, layer);
    if (imageList.isEmpty) {
      // so this map has no tiles... Ok.
      return TiledAtlas._(
        atlas: null,
        offsets: {},
        key: 'atlas{empty}',
      );
    }

    final key = atlasKey(imageList);
    if (atlasMap.containsKey(key)) {
      return atlasMap[key]!.clone();
    }

    if (imageList.length == 1) {
      // The map contains one image, so its either an atlas already, or a
      // really boring map.
<<<<<<< HEAD
      final tiledImage = imageList.first;
      final image = await Flame.images.load(tiledImage.source!, key: key);
=======
      final image = (await Flame.images.load(key)).clone();
>>>>>>> 73467c94

      return atlasMap[key] ??= TiledAtlas._(
        atlas: image,
        offsets: {key: Offset.zero},
        key: key,
      );
    }

    final bin = RectangleBinPacker();
    final recorder = PictureRecorder();
    final canvas = Canvas(recorder);
    final _emptyPaint = Paint();

    final offsetMap = <String, Offset>{};

    var pictureRect = Rect.zero;

    imageList.sort((b, a) {
      final height = a.height! - b.height!;
      return height != 0 ? height : a.width! - b.width!;
    });

    for (final tiledImage in imageList) {
      final image = await Flame.images.load(tiledImage.source!);
      final rect = bin.pack(image.width.toDouble(), image.height.toDouble());

      pictureRect = pictureRect.expandToInclude(rect);

      final offset =
          offsetMap[tiledImage.source!] = Offset(rect.left, rect.top);

      canvas.drawImage(image, offset, _emptyPaint);
    }
    final picture = recorder.endRecording();
    final image = await picture.toImageSafe(
      pictureRect.width.toInt(),
      pictureRect.height.toInt(),
    );
    Flame.images.add(key, image);
    return atlasMap[key] = TiledAtlas._(
      atlas: image,
      offsets: offsetMap,
      key: key,
    );
  }
}<|MERGE_RESOLUTION|>--- conflicted
+++ resolved
@@ -101,12 +101,7 @@
     if (imageList.length == 1) {
       // The map contains one image, so its either an atlas already, or a
       // really boring map.
-<<<<<<< HEAD
-      final tiledImage = imageList.first;
-      final image = await Flame.images.load(tiledImage.source!, key: key);
-=======
       final image = (await Flame.images.load(key)).clone();
->>>>>>> 73467c94
 
       return atlasMap[key] ??= TiledAtlas._(
         atlas: image,

# Util

Some stuff just doesn't fit anywhere else.

## Position

Throughout the variety of modules needed to build a game, Dart and Flutter have a few different classes to handle the concept of a 2D double point; specially common in the APIs are math.Point and ui.Offset.

The Position class is an utility class that helps by allowing easy conversions to and from these type.

It also differs from the default implementations provided (math.Point and ui.Offset) as it's mutable and offers some useful methods for manipulation.

## Util Class

This class, accessible via `Flame.util`, has some sparse functions that are independent and good to have.

<<<<<<< HEAD
It's recommended that the functions in this class be called via the `Flame.util` getter to utilize a single instance prepared by the Flame engine.

### `Flame.util.fullScreen()`

When called, this disables all `SystemUiOverlay` making the app full screen.
When called in the main method, makes your app full screen (no top nor bottom bars)

### `Flame.util.setLandscape()`

This method sets the orientation of the whole application (effectively, also the game) to landscape and depending on operating system and device setting, should allow both left and right landscape orientations. To set the app orientation to landscape on a specific direction, use either `Flame.util.setLandscapeLeftOnly` or `Flame.util.setLandscapeRightOnly`.

### `Flame.util.setPortrait()`

This method sets the orientation of the whole application (effectively, also the game) to portrait and depending on operating system and device setting, should allow both up and down landscape orientations. To set the app orientation to portrait on a specific direction, use either `Flame.util.setPortraitUpOnly` or `Flame.util.setPortraitDownOnly`.

### `Flame.util.setOrientation()` and `Flame.util.setOrientations()`

If a finer control on the allowed orientations is required (without having to deal with `SystemChrome` directly), `setOrientation` (accepts a single `DeviceOrientation` as a parameter) and `setOrientations` (accepts a `List<DeviceOrientation>` for possible orientations) can be used.

### `Flame.util.initialDimensions()`

Returns a `Future` with the dimension (`Size`) of the screen. This has to be done in a hacky way because of the reasons described in the code. If you are using `BaseGame`, you probably won't need to use these, as very `Component` will receive this information.

**Note**: Call this function first thing in an `async`hronous `main` and `await` its value to avoid the "size bug" that affects certain devices when building for production.

### `Flame.util.addGestureRecognizer()` and `Flame.util.removeGestureRecognizer()`

These two functions help with registering (and de-registering) gesture recognizers so that the game can accept input.

### Other functions

* `text`: discussed [here](#Text)
* `drawWhere`: a very simple function that manually applies an offset to the `Canvas`, render stuff given via a function and then reset the `Canvas`, without using the `Canvas`' built-in `save`/`restore` functionality. This might be useful because `BaseGame` uses the state of the canvas, and you should not mess with it.
 
=======
 * fullScreen : call once in the main method, makes your app full screen (no top nor bottom bars)
 * addGestureRecognizer discussed [here](/doc/input.md#Input)
 * text : discussed [here](/doc/text.md#Text)
 * initialDimensions : returns a Future with the dimension (Size) of the screen. This has to be done in a hacky way because of the reasons described in the code. If you are using `BaseGame`, you probably won't need to use these, as very `Component` will receive this information
 * drawWhere : a very simple function that manually applies an offset to a canvas, render stuff given via a function and then reset the canvas, without using the canvas built-in save/restore functionality. This might be useful because `BaseGame` uses the state of the canvas, and you should not mess with it.
>>>>>>> 5ff374dd

## Timer

Flame provides a simple utility class to help you handle countdowns and event like events.

__Countdown example:__

```dart
import 'package:flame/game.dart';
import 'package:flame/time.dart';
import 'package:flame/text_config.dart';

class MyGame extends MyGame {
  final TextConfig textConfig = TextConfig(color: const Color(0xFFFFFFFF));
  final countdown = Timer(2);

  MyGame() {
    countdown.start();
  }

  @override
  void update(double dt) {
    countdown.update(dt);
    if (countdown.isFinished()) {
      // do something ...
    }
  }

  @override
  void render(Canvas canvas) {
    textConfig.render(canvas, "Countdown: ${countdown.current.toString()}", Position(10, 100));
  }
}

```

__Interval example:__

```dart
import 'package:flame/game.dart';
import 'package:flame/time.dart';
import 'package:flame/text_config.dart';

class MyGame extends MyGame {
  final TextConfig textConfig = TextConfig(color: const Color(0xFFFFFFFF));
  Timer interval;

  int elapsedSecs = 0;

  MyGame() {
    interval = Timer(1, repeat: true, callback: () {
      elapsedSecs += 1;
    });
    interval.start();
  }

  @override
  void update(double dt) {
  }

  @override
  void render(Canvas canvas) {
    textConfig.render(canvas, "Elapsed time: $elapsedSecs", Position(10, 150));
  }
}

```

<|MERGE_RESOLUTION|>--- conflicted
+++ resolved
@@ -14,8 +14,7 @@
 
 This class, accessible via `Flame.util`, has some sparse functions that are independent and good to have.
 
-<<<<<<< HEAD
-It's recommended that the functions in this class be called via the `Flame.util` getter to utilize a single instance prepared by the Flame engine.
+It is recommended that the functions in this class be called via the `Flame.util` getter to utilize a single instance prepared by the Flame engine.
 
 ### `Flame.util.fullScreen()`
 
@@ -42,21 +41,13 @@
 
 ### `Flame.util.addGestureRecognizer()` and `Flame.util.removeGestureRecognizer()`
 
-These two functions help with registering (and de-registering) gesture recognizers so that the game can accept input.
+These two functions help with registering (and de-registering) gesture recognizers so that the game can accept input. More about these two functions [here](/doc/input.md#Input).
 
 ### Other functions
 
-* `text`: discussed [here](#Text)
+* `text`: discussed [here](/doc/text.md#Text)
 * `drawWhere`: a very simple function that manually applies an offset to the `Canvas`, render stuff given via a function and then reset the `Canvas`, without using the `Canvas`' built-in `save`/`restore` functionality. This might be useful because `BaseGame` uses the state of the canvas, and you should not mess with it.
  
-=======
- * fullScreen : call once in the main method, makes your app full screen (no top nor bottom bars)
- * addGestureRecognizer discussed [here](/doc/input.md#Input)
- * text : discussed [here](/doc/text.md#Text)
- * initialDimensions : returns a Future with the dimension (Size) of the screen. This has to be done in a hacky way because of the reasons described in the code. If you are using `BaseGame`, you probably won't need to use these, as very `Component` will receive this information
- * drawWhere : a very simple function that manually applies an offset to a canvas, render stuff given via a function and then reset the canvas, without using the canvas built-in save/restore functionality. This might be useful because `BaseGame` uses the state of the canvas, and you should not mess with it.
->>>>>>> 5ff374dd
-
 ## Timer
 
 Flame provides a simple utility class to help you handle countdowns and event like events.

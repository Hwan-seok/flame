import 'package:flame/components/sprite_component.dart';
import 'package:flame/extensions/vector2.dart';
import 'package:flame/extensions/offset.dart';
import 'package:flame/game.dart';
import 'package:flame/components/isometric_tile_map_component.dart';
import 'package:flame/gestures.dart';
import 'package:flame/sprite.dart';
import 'package:flutter/gestures.dart';
import 'package:flutter/material.dart' hide Image;

import 'dart:ui';

const x = 500.0;
const y = 500.0;
const s = 64;
final topLeft = Vector2(x, y);

void main() async {
  WidgetsFlutterBinding.ensureInitialized();
  final game = MyGame();
  runApp(game.widget);
}

class Selector extends SpriteComponent {
  bool show = false;

<<<<<<< HEAD
  Selector(double s, Image image)
      : super.fromSprite(s, s, Sprite(image, width: 32, height: 32));
=======
  Selector(double s)
      : super.fromSprite(
            Vector2.all(s), Sprite('selector.png', size: Vector2.all(32.0)));
>>>>>>> dd7c119e

  @override
  void render(Canvas canvas) {
    if (!show) {
      return;
    }

    super.render(canvas);
  }
}

class MyGame extends BaseGame with MouseMovementDetector {
  IsometricTileMapComponent base;
  Selector selector;

  MyGame();

  @override
  Future<void> onLoad() async {
    final selectorImage = await images.load('selector.png');

    final tilesetImage = await images.load('tiles.png');
    final tileset = IsometricTileset(tilesetImage, 32);
    final matrix = [
      [3, 1, 1, 1, 0, 0],
      [-1, 1, 2, 1, 0, 0],
      [-1, 0, 1, 1, 0, 0],
      [-1, 1, 1, 1, 0, 0],
      [1, 1, 1, 1, 0, 2],
      [1, 3, 3, 3, 0, 2],
    ];
    add(
      base = IsometricTileMapComponent(tileset, matrix, destTileSize: s)
        ..x = x
        ..y = y,
    );
    add(selector = Selector(s.toDouble(), selectorImage));
  }

  @override
  void render(Canvas canvas) {
    super.render(canvas);

    canvas.drawRect(
      const Rect.fromLTWH(x - 1, y - 1, 3, 3),
      Paint()..color = const Color(0xFFFF00FF),
    );
  }

  @override
  void onMouseMove(PointerHoverEvent event) {
    if (base == null || selector == null) {
      return; // loading
    }
    final screenPosition = event.position.toVector2();
    final block = base.getBlock(screenPosition);
    selector.show = base.containsBlock(block);
    selector.position = base.getBlockPosition(block) + topLeft;
  }
}<|MERGE_RESOLUTION|>--- conflicted
+++ resolved
@@ -1,6 +1,5 @@
 import 'package:flame/components/sprite_component.dart';
 import 'package:flame/extensions/vector2.dart';
-import 'package:flame/extensions/offset.dart';
 import 'package:flame/game.dart';
 import 'package:flame/components/isometric_tile_map_component.dart';
 import 'package:flame/gestures.dart';
@@ -24,14 +23,9 @@
 class Selector extends SpriteComponent {
   bool show = false;
 
-<<<<<<< HEAD
   Selector(double s, Image image)
-      : super.fromSprite(s, s, Sprite(image, width: 32, height: 32));
-=======
-  Selector(double s)
       : super.fromSprite(
-            Vector2.all(s), Sprite('selector.png', size: Vector2.all(32.0)));
->>>>>>> dd7c119e
+            Vector2.all(s), Sprite(image, size: Vector2.all(32.0)));
 
   @override
   void render(Canvas canvas) {
@@ -86,7 +80,8 @@
     if (base == null || selector == null) {
       return; // loading
     }
-    final screenPosition = event.position.toVector2();
+    final offset = event.position;
+    final screenPosition = Vector2(offset.dx, offset.dy);
     final block = base.getBlock(screenPosition);
     selector.show = base.containsBlock(block);
     selector.position = base.getBlockPosition(block) + topLeft;

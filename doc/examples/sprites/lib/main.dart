import 'dart:math';

import 'package:flame/components/sprite_component.dart';
import 'package:flame/flame.dart';
import 'package:flame/game.dart';
import 'package:flame/extensions/vector2.dart';
import 'package:flutter/material.dart';

void main() async {
  WidgetsFlutterBinding.ensureInitialized();
  final Vector2 size = await Flame.util.initialDimensions();
  final game = MyGame(size);
  runApp(game.widget);
}

class MyGame extends BaseGame {
  MyGame(Vector2 screenSize) {
    size = screenSize;
  }

  @override
  Future<void> onLoad() async {
    final r = Random();
<<<<<<< HEAD
    final image = await images.load('test.png');
    List.generate(500, (i) => SpriteComponent.square(32, image))
        .forEach((sprite) {
=======
    List.generate(
      500,
      (i) => SpriteComponent.fromImagePath(Vector2.all(32), 'test.png'),
    ).forEach((sprite) {
>>>>>>> 832643ab
      sprite.x = r.nextInt(size.x.toInt()).toDouble();
      sprite.y = r.nextInt(size.y.toInt()).toDouble();
      add(sprite);
    });
  }
}<|MERGE_RESOLUTION|>--- conflicted
+++ resolved
@@ -21,16 +21,9 @@
   @override
   Future<void> onLoad() async {
     final r = Random();
-<<<<<<< HEAD
     final image = await images.load('test.png');
-    List.generate(500, (i) => SpriteComponent.square(32, image))
+    List.generate(500, (i) => SpriteComponent.fromImage(Vector2.all(32), image))
         .forEach((sprite) {
-=======
-    List.generate(
-      500,
-      (i) => SpriteComponent.fromImagePath(Vector2.all(32), 'test.png'),
-    ).forEach((sprite) {
->>>>>>> 832643ab
       sprite.x = r.nextInt(size.x.toInt()).toDouble();
       sprite.y = r.nextInt(size.y.toInt()).toDouble();
       add(sprite);

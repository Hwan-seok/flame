--- conflicted
+++ resolved
@@ -59,10 +59,7 @@
 ```yaml
 dependencies:
   flame: ^0.12.0
-<<<<<<< HEAD
-=======
-```
->>>>>>> 18aa97d4
+```
 
 And start using it!
 

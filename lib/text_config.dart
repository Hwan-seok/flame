--- conflicted
+++ resolved
@@ -55,16 +55,11 @@
   /// For proper fonts of languages like Hebrew or Arabic, replace this with [TextDirection.rtl].
   final TextDirection textDirection;
 
-<<<<<<< HEAD
-  final MemoryCache<String, material.TextPainter> _textPainterCache =
-      MemoryCache();
-=======
   /// The height of line, as a multiple of font size.
   final double lineHeight;
 
-  final MemoryCache _textPainterCache =
-      MemoryCache<String, material.TextPainter>();
->>>>>>> 4da108e3
+  final MemoryCache<String, material.TextPainter> _textPainterCache =
+      MemoryCache();
 
   /// Creates a constant [TextConfig] with sensible defaults.
   ///

--- conflicted
+++ resolved
@@ -48,118 +48,8 @@
 
 class WidgetBuilder {
   Offset offset = Offset.zero;
-<<<<<<< HEAD
   Widget build(Game game) => Directionality(
       textDirection: TextDirection.ltr, child: EmbeddedGameWidget(game));
-=======
-  Widget build(Game game) => Center(
-      child: Directionality(
-          textDirection: TextDirection.ltr,
-          child: _GameRenderObjectWidget(game)));
-}
-
-class _GameRenderObjectWidget extends SingleChildRenderObjectWidget {
-  final Game game;
-
-  _GameRenderObjectWidget(this.game);
-
-  @override
-  RenderObject createRenderObject(BuildContext context) =>
-      _GameRenderBox(context, game);
-
-  @override
-  void updateRenderObject(BuildContext context, _GameRenderBox _gameRenderBox) {
-    _gameRenderBox.game = game;
-  }
-}
-
-class _GameRenderBox extends RenderBox with WidgetsBindingObserver {
-  BuildContext context;
-
-  Game game;
-
-  int _frameCallbackId;
-
-  Duration previous = Duration.zero;
-
-  _GameRenderBox(this.context, this.game);
-
-  @override
-  bool get sizedByParent => true;
-
-  @override
-  void performResize() {
-    super.performResize();
-    game.resize(constraints.biggest);
-  }
-
-  @override
-  void attach(PipelineOwner owner) {
-    super.attach(owner);
-    _scheduleTick();
-    _bindLifecycleListener();
-  }
-
-  @override
-  void detach() {
-    super.detach();
-    _unscheduleTick();
-    _unbindLifecycleListener();
-  }
-
-  void _scheduleTick() {
-    _frameCallbackId = SchedulerBinding.instance.scheduleFrameCallback(_tick);
-  }
-
-  void _unscheduleTick() {
-    SchedulerBinding.instance.cancelFrameCallbackWithId(_frameCallbackId);
-  }
-
-  void _tick(Duration timestamp) {
-    if (!attached) {
-      return;
-    }
-    _scheduleTick();
-    _update(timestamp);
-    markNeedsPaint();
-  }
-
-  void _update(Duration now) {
-    final double dt = _computeDeltaT(now);
-    game._recordDt(dt);
-    game.update(dt);
-  }
-
-  double _computeDeltaT(Duration now) {
-    Duration delta = now - previous;
-    if (previous == Duration.zero) {
-      delta = Duration.zero;
-    }
-    previous = now;
-    return delta.inMicroseconds / Duration.microsecondsPerSecond;
-  }
-
-  @override
-  void paint(PaintingContext context, Offset offset) {
-    context.canvas.save();
-    context.canvas.translate(game.builder.offset.dx, game.builder.offset.dy);
-    game.render(context.canvas);
-    context.canvas.restore();
-  }
-
-  void _bindLifecycleListener() {
-    WidgetsBinding.instance.addObserver(this);
-  }
-
-  void _unbindLifecycleListener() {
-    WidgetsBinding.instance.removeObserver(this);
-  }
-
-  @override
-  void didChangeAppLifecycleState(AppLifecycleState state) {
-    game.lifecycleStateChange(state);
-  }
->>>>>>> 7ba75c1f
 }
 
 /// This is a more complete and opinionated implementation of Game.
@@ -330,7 +220,7 @@
     if (size != null) {
       return ConstrainedGameBox(
         GameRenderBox(context, game),
-        widgetSize: this.size,
+        widgetSize: size,
       );
     }
     return GameRenderBox(context, game);
@@ -339,12 +229,13 @@
   @override
   void updateRenderObject(BuildContext context, RenderBox renderObject) {
     if (size != null) {
-      ConstrainedGameBox _renderObject = renderObject as ConstrainedGameBox;
+      final ConstrainedGameBox _renderObject =
+          renderObject as ConstrainedGameBox;
       _renderObject
         ..game = GameRenderBox(context, game)
-        ..widgetSize = this.size;
+        ..widgetSize = size;
     } else {
-      GameRenderBox _renderObject = renderObject as GameRenderBox;
+      final GameRenderBox _renderObject = renderObject as GameRenderBox;
       _renderObject.game = game;
     }
   }
@@ -384,17 +275,11 @@
     game.resize(constraints.biggest);
   }
 
-<<<<<<< HEAD
   @override
   void attach(PipelineOwner owner) {
     super.attach(owner);
     _scheduleTick();
     _bindLifecycleListener();
-=======
-  void _afterLayout(_) {
-    final RenderBox box = context.findRenderObject();
-    widget.game.builder.offset = box.localToGlobal(Offset.zero);
->>>>>>> 7ba75c1f
   }
 
   @override
@@ -413,14 +298,16 @@
   }
 
   void _tick(Duration timestamp) {
-    if (!attached) return;
+    if (!attached) {
+      return;
+    }
     _scheduleTick();
     _update(timestamp);
     markNeedsPaint();
   }
 
   void _update(Duration now) {
-    double dt = _computeDeltaT(now);
+    final double dt = _computeDeltaT(now);
     game._recordDt(dt);
     game.update(dt);
   }

--- conflicted
+++ resolved
@@ -1,123 +1,56 @@
 import 'dart:typed_data';
 import 'dart:ui';
 
-<<<<<<< HEAD
-import 'package:flame/components/component.dart';
-import 'package:meta/meta.dart';
-=======
 import 'package:flame/component.dart';
 import 'package:flutter/gestures.dart';
 import 'package:flutter/rendering.dart';
 import 'package:flutter/scheduler.dart';
 import 'package:flutter/widgets.dart';
->>>>>>> 928254fd
 
 abstract class Game {
-  // these are all the previously held callbacks from the Flutter engine
-  // this is probably a poor solution to injecting our own rendering stuff
-  FrameCallback _previousOnBeginFrame;
-  VoidCallback _previousOnDrawFrame;
-  PointerDataPacketCallback _previousOnPointerDataPacket;
-
-  // the previous time (game clock)
-  Duration _previous = Duration.ZERO;
-
-  // determines if the game loop should revert back to
-  // the previous Flutter callbacks on the next frame
-  bool _stop = false;
-
-  /// Called when the game is updating.
-  ///   [t] is the time since the previous update.
   void update(double t);
 
-  /// Called when the game is rendering.
-  ///   [canvas] is what you will render your components on.
   void render(Canvas canvas);
 
-  /// Starts the game by injecting render callbacks into the Flutter engine.
-  void start({@required PointerDataPacketCallback onInput}) {
-    _previousOnBeginFrame = window.onBeginFrame;
-    _previousOnDrawFrame = window.onDrawFrame;
-    _previousOnPointerDataPacket = window.onPointerDataPacket;
+  start() {
+    var previous = Duration.ZERO;
 
-    window.onBeginFrame = _onBeginFrame;
-    window.onDrawFrame = _onDrawFrame;
-    window.onPointerDataPacket = onInput;
+    window.onBeginFrame = (now) {
+      var recorder = new PictureRecorder();
+      var canvas = new Canvas(
+          recorder,
+          new Rect.fromLTWH(
+              0.0, 0.0, window.physicalSize.width, window.physicalSize.height));
 
-    window.scheduleFrame();
-  }
+      Duration delta = now - previous;
+      if (previous == Duration.ZERO) {
+        delta = Duration.ZERO;
+      }
+      previous = now;
 
-  /// Stops the game by replacing the injected render callbacks with
-  /// the original Flutter callbacks.
-  void stop() => _stop = true;
+      var t = delta.inMicroseconds / Duration.MICROSECONDS_PER_SECOND;
 
-  void _onBeginFrame(Duration now) {
-    var recorder = new PictureRecorder();
-    var canvas = new Canvas(
-      recorder,
-      new Rect.fromLTWH(0.0, 0.0, window.physicalSize.width, window.physicalSize.height),
-    );
+      update(t);
+      render(canvas);
 
-    Duration delta = now - _previous;
-    if (_previous == Duration.ZERO) {
-      delta = Duration.ZERO;
-    }
-    _previous = now;
+      var deviceTransform = new Float64List(16)
+        ..[0] = window.devicePixelRatio
+        ..[5] = window.devicePixelRatio
+        ..[10] = 1.0
+        ..[15] = 1.0;
 
-    var t = delta.inMicroseconds / Duration.MICROSECONDS_PER_SECOND;
+      var builder = new SceneBuilder()
+        ..pushTransform(deviceTransform)
+        ..addPicture(Offset.zero, recorder.endRecording())
+        ..pop();
 
-    update(t);
-    render(canvas);
-
-    var deviceTransform = new Float64List(16)
-      ..[0] = 1.0 // window.devicePixelRatio
-      ..[5] = 1.0 // window.devicePixelRatio
-      ..[10] = 1.0
-      ..[15] = 1.0;
-
-    var builder = new SceneBuilder()
-      ..pushTransform(deviceTransform)
-      ..addPicture(Offset.zero, recorder.endRecording())
-      ..pop();
-
-    window.render(builder.build());
-  }
-
-  void _onDrawFrame() {
-    if (_stop) {
-      window.onBeginFrame = _previousOnBeginFrame;
-      window.onDrawFrame = _previousOnDrawFrame;
-      // todo  if using touch input to "stop", then an exception is thrown
-      // todo  where the input is "state.down" and never goes to "state.up"
-      window.onPointerDataPacket = _previousOnPointerDataPacket;
-      _stop = false;
-    }
+      window.render(builder.build());
+      window.scheduleFrame();
+    };
 
     window.scheduleFrame();
   }
 }
-<<<<<<< HEAD
-
-class BaseGame extends Game {
-
-  List<Component> components = new List();
-
-  @override
-  void render(Canvas canvas) {
-    canvas.save();
-    components.forEach((comp) {
-      comp.render(canvas);
-      canvas.restore();
-      canvas.save();
-    });
-    canvas.restore();
-  }
-
-  @override
-  void update(double t) {
-    components.forEach((c) => c.update(t));
-    components.removeWhere((c) => c.destroy());
-=======
 
 abstract class GameWidget extends StatelessWidget implements Component {
   void update(double t);
@@ -205,6 +138,5 @@
   @override
   void paint(PaintingContext context, Offset offset) {
     component.render(context.canvas);
->>>>>>> 928254fd
   }
 }
--- conflicted
+++ resolved
@@ -40,13 +40,9 @@
   /// Creates an animation based on the parameters.
   ///
   /// All frames have the same [stepTime].
-<<<<<<< HEAD
-  Animation.spriteList(List<Sprite> sprites, {double stepTime, this.loop}) {
+
+  Animation.spriteList(List<Sprite> sprites, {double stepTime, this.loop = true}) {
     frames = sprites.map((s) => Frame(s, stepTime)).toList();
-=======
-  Animation.spriteList(List<Sprite> sprites, {double stepTime, this.loop = true}) {
-    this.frames = sprites.map((s) => Frame(s, stepTime)).toList();
->>>>>>> 4b01af05
   }
 
   /// Creates an animation given a list of frames.

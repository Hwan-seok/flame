--- conflicted
+++ resolved
@@ -1,11 +1,8 @@
 # CHANGELOG
 
 ## [next]
-<<<<<<< HEAD
-- Improving Flame image auto cache
-=======
+ - Improving Flame image auto cache
  - fix bug in the Box2DGame's add and addLater method , when the Component extends BodyComponent and mixin HasGameRef or other mixins ,the mixins will not be set correctly
->>>>>>> 3ccda980
 
 ## 0.25.0
  - Externalizing Tiled support to its own package `flame_tiled`

<<<<<<< HEAD
## next
- New audio API
=======
## [0.11.0]
- Implementing low latency api from audioplayers (breaking change)
- Improved examples by adding some instructions on how to run
- Add notice on readme about the channel
- Upgrade path_provider to fix conflicts
>>>>>>> 57c563b9

## [0.10.4]
- Fix breaking change on svg plugin

## [0.10.3]
- Svg support
- Adding `Animation#reversed` allowing a new reversed animation to be created from an existing animation.
- Fix games inside regular apps when the component is inside a sliver
- Support asesprite animations

## [0.10.2]
- Fixed some warnings and formatting

## [0.10.1]
- Fixes some typos
- Improved docs
- Extracted gamepads to a new lib, lots of improvements there (thanks, @erickzanardo)
- Added more examples and an article

## [0.10.0]
- Fixing a few minor bugs, typos, improving docs
- Adding the Palette concept: easy access to white and black colors/paints, create your palette to keep your game organized.
- Adding the Anchor concept: specify where thins should anchor, added to PositionComponent and to the new text releated features.
- Added a whole bunch of text related components: TextConfig allows you to easily define your typography information, TextComponent allows for easy rendering of stuff and TextBox can make sized texts and also typing effects.
- Improved Utils to have better and more concise APIs, removed unused stuff.
- Adding TiledComponent to integrate with tiled

## [0.9.5]
- Add `elapsed` property to Animation (thanks, @ianliu)
- Fixed minor typo on documentation

## [0.9.4]
- Bumps audioplayers version

## [0.9.3]
- Fixes issue when switching between games where new game would not attach

## [0.9.2]
- Fixes to work with Dart 2.1

## [0.9.1]
- Updated audioplayers and box2d to fix bugs

## [0.9.0]
- Several API changes, using new audioplayers 0.6.x

## [0.8.4]
- Added more consistent APIs and tests

## [0.8.3]
- Need to review audioplayers 0.5.x

## [0.8.2]
- Added better documentation, tutorials and examples
- Minor tweaks in the API
- New audioplayers version

## [0.8.1]
- The Components Overhaul Update: This is major update, even though we are keeping things in alpha (version 0.*)
- Several major upgrades regarding the component system, new component types, Sprites and SpriteSheets, better image caching, several improvements with structure, a BaseGame, a new Game as a widget, that allows you to embed inside apps and a stop method. More minor changes.

## [0.6.1]
 - Bump required dart version

## [0.6.0]
 - Adding audio suport for iOS (bumping audioplayers version)

## [0.5.0]
 - Adding a text method to Util to more easily render a Paragraph

## [0.4.0]
 - Upgraded AudioPlayers, added method to disable logging
 - Created PositionComponent with some useful methods
 - A few refactorings

## [0.3.0]
 - Added a pre-load method for Audio module

## [0.2.0]
 - Added a loop method for playing audio on loop
 - Added the option to make rectangular SpriteComponents, not just squares

## [0.1.0]
 - First release, basic utilities<|MERGE_RESOLUTION|>--- conflicted
+++ resolved
@@ -1,13 +1,8 @@
-<<<<<<< HEAD
-## next
-- New audio API
-=======
 ## [0.11.0]
 - Implementing low latency api from audioplayers (breaking change)
 - Improved examples by adding some instructions on how to run
 - Add notice on readme about the channel
 - Upgrade path_provider to fix conflicts
->>>>>>> 57c563b9
 
 ## [0.10.4]
 - Fix breaking change on svg plugin

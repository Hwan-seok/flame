# CHANGELOG

## [next]
- Updated the doc structure and minor language fixes
- Adding AssetsCache.readBinaryFile
<<<<<<< HEAD
- Splitting debugMode from recordFps mode
=======
- Fix animations example
>>>>>>> 15b7ab01

## 0.20.2
- Fix text component bug with anchor being applied twice

## 0.20.1
- Adding method to load image bases on base64 data url.
- Fix Box2DGame to follow render priority
- Fix games trying to use gameRef inside the resize function

## 0.20.0
- Refactor game.dart classes into separate files
- Adding a GameLoop class which uses a Ticker for updating game
- Adding sprites example
- Made BaseGame non-abstract and removed SimpleGame
- Adding SpriteButton Widget
- Added SpriteBatch API, which renders sprites effectively using Canvas.drawAtlas
- Introducing basic effects API, including MoveEffect and ScaleEffect
- Adding ContactCallback controls in Box2DGame

## 0.19.1
 - Bump AudioPlayers version to allow for web support
 - Adding Game#pauseEngine and Game#resumeEngine methods
 - Removing FlameBinding since it isn't used and clashes with newest flutter

## 0.19.0
 - Fixing component lifecycle calls on BaseGame#addLater
 - Fixing Component#onDestroy, which was been called multiple times sometimes
 - Fixing Widget Overlay usage over many game instances

## 0.18.3
- Adding Component#onDestroy
- Adding Keyboard events API
- Adding Box2DGame, an extension of BaseGame to simplify lifecycle of Box2D components
- Add onAnimateComplete for Animation (thanks @diegomgarcia)
- Adding AnimationComponent#overridePaint
- Adding SpriteComponent#overridePaint
- Updating AudioPlayers to enable Web Audio support

## 0.18.2
- Add loop for AnimationComponent.sequenced() (thanks @wenxiangjiang)
- TextComponent optimization (thanks @Gericop)
- Adding Component#onMount
- Check if chidren are loaded before rendering on ComposedComponent (thanks @wenxiangjiang)
- Amend type for width and height properties on Animation.sequenced (thanks @wenxiangjiang)
- Fixing Tapable position checking
- Support line feed when create animation from a single image source (thanks @wenxiangjiang)
- Fixing TextBoxComponent start/end of line bugs (thanks @kurtome)
- Prevent widgets overlay controller from closing when in debug mode


## 0.18.1
- Expose stepTime paramter from the Animation class to the animation component
- Updated versions for bugfixes + improved macOS support. (thanks @flowhorn)
- Update flutter_svg to 0.17.1 (thanks @flowhorn)
- Update audioplayers to 0.14.0 (thanks @flowhorn)
- Update path_provider to 1.6.0 (thanks @flowhorn)
- Update ordered_set to 1.1.5 (thanks @flowhorn)

## 0.18.0
- Improving FlareComponent API and updating FlareFlutter dependency
- Adding HasWidgetsOverlay mixin
- Adding NineTileBox widget

## 0.17.4
- Fixing compilations errors regarding changes on `box2_flame`
- Add splash screen docs

## 0.17.3
- Tweaking text box rendering to reduce pixelated text (thanks, @kurtome)
- Adding NineTileBox component

## 0.17.2
- Added backgroundColor method for overriding the game background (thanks @wolfenrain)
- Update AudioPlayers version to 0.13.5
- Bump SVG dependency plus fix example app

## 0.17.1
- Added default render function for Box2D ChainShape
- Adding TimerComponent
- Added particles subsystem (thanks @av)

## 0.17.0
- Fixing FlareAnimation API to match convention
- Fixing FlareComponent renderization
- New GestureDetector API to Game

## 0.16.1
- Added `Bgm` class for easy looping background music management.
- Added options for flip rendering of PositionComponents easily (horizontal and vertical).

## 0.16.0
- Improve our mixin structure (breaking change)
- Adds HasGameRef mixin
- Fixes for ComposedComponent (for tapables and other apis using preAdd)
- Added no-parameter alias functions for setting the game's orientation.
- Prevent double completion on onMetricsChanged callback

## 0.15.2
- Exposing tile objects on TiledComponent (thanks @renatoferreira656)
- Adding integrated API for taps on Game class and adding Tapeables mixin for PositionComponents

## 0.15.1
- Bumped version of svg dependency
- Fixed warnings

## 0.15.0
- Refactoring ParallaxComponent (thanks @spydon)
- Fixing flare animation with embed images
- Adding override paint parameter to Sprite, and refactoring it have named optional parameters

## 0.14.2
- Refactoring BaseGame debugMode
- Adding SpriteSheet class
- Adding Flame.util.spriteAsWidget
- Fixing AnimationComponent.empty()
- Fixing FlameAudio.loopLongAudio

## 0.14.1
- Fixed build on travis
- Updated readme badges
- Fixed changelog
- Fixed warning on audiopool, added audiopool example in docs

## 0.14.0
- Adding Timer#isRunning method
- Adding Timer#progress getter
- Updating Flame to work with Flutter >= 1.6.0

## 0.13.1
- Adding Timer utility class
- Adding `destroyOnFinish` flag for AnimationComponent
- Fixing release mode on examples that needed screen size
- Bumping dependencies versions (audioplayers and path_provider)

## 0.13.0
- Downgrading flame support to stable channel.

## 0.12.2
- Added more functionality to the Position class (thanks, @illiapoplawski)

## 0.12.1
- Fixed PositionComponent#setByRect to comply with toRect (thanks, @illiapoplawski)

## 0.12.0
- Updating flutter_svg and pubspec to support the latest flutter version (1.6.0)
- Adding Flare Support
- Fixing PositionComponent#toRect which was not considering the anchor property (thanks, @illiapoplawski)

## [0.11.2]
- Fixed bug on animatons with a single frame
- Fixed warning on using specific version o flutter_svg on pubspec
- ParallaxComponent is not abstract anymore, as it does not include any abstract method
- Added some functionality to Position class

## [0.11.1]
- Fixed lack of paint update when using AnimationAsWidget as pointed in #78
- Added travis (thanks, @renancarujo)

## [0.11.0]
- Implementing low latency api from audioplayers (breaking change)
- Improved examples by adding some instructions on how to run
- Add notice on readme about the channel
- Upgrade path_provider to fix conflicts

## [0.10.4]
- Fix breaking change on svg plugin

## [0.10.3]
- Svg support
- Adding `Animation#reversed` allowing a new reversed animation to be created from an existing animation.
- Fix games inside regular apps when the component is inside a sliver
- Support asesprite animations

## [0.10.2]
- Fixed some warnings and formatting

## [0.10.1]
- Fixes some typos
- Improved docs
- Extracted gamepads to a new lib, lots of improvements there (thanks, @erickzanardo)
- Added more examples and an article

## [0.10.0]
- Fixing a few minor bugs, typos, improving docs
- Adding the Palette concept: easy access to white and black colors/paints, create your palette to keep your game organized.
- Adding the Anchor concept: specify where thins should anchor, added to PositionComponent and to the new text releated features.
- Added a whole bunch of text related components: TextConfig allows you to easily define your typography information, TextComponent allows for easy rendering of stuff and TextBox can make sized texts and also typing effects.
- Improved Utils to have better and more concise APIs, removed unused stuff.
- Adding TiledComponent to integrate with tiled

## [0.9.5]
- Add `elapsed` property to Animation (thanks, @ianliu)
- Fixed minor typo on documentation

## [0.9.4]
- Bumps audioplayers version

## [0.9.3]
- Fixes issue when switching between games where new game would not attach

## [0.9.2]
- Fixes to work with Dart 2.1

## [0.9.1]
- Updated audioplayers and box2d to fix bugs

## [0.9.0]
- Several API changes, using new audioplayers 0.6.x

## [0.8.4]
- Added more consistent APIs and tests

## [0.8.3]
- Need to review audioplayers 0.5.x

## [0.8.2]
- Added better documentation, tutorials and examples
- Minor tweaks in the API
- New audioplayers version

## [0.8.1]
- The Components Overhaul Update: This is major update, even though we are keeping things in alpha (version 0.*)
- Several major upgrades regarding the component system, new component types, Sprites and SpriteSheets, better image caching, several improvements with structure, a BaseGame, a new Game as a widget, that allows you to embed inside apps and a stop method. More minor changes.

## [0.6.1]
 - Bump required dart version

## [0.6.0]
 - Adding audio suport for iOS (bumping audioplayers version)

## [0.5.0]
 - Adding a text method to Util to more easily render a Paragraph

## [0.4.0]
 - Upgraded AudioPlayers, added method to disable logging
 - Created PositionComponent with some useful methods
 - A few refactorings

## [0.3.0]
 - Added a pre-load method for Audio module

## [0.2.0]
 - Added a loop method for playing audio on loop
 - Added the option to make rectangular SpriteComponents, not just squares

## [0.1.0]
 - First release, basic utilities<|MERGE_RESOLUTION|>--- conflicted
+++ resolved
@@ -3,11 +3,8 @@
 ## [next]
 - Updated the doc structure and minor language fixes
 - Adding AssetsCache.readBinaryFile
-<<<<<<< HEAD
 - Splitting debugMode from recordFps mode
-=======
 - Fix animations example
->>>>>>> 15b7ab01
 
 ## 0.20.2
 - Fix text component bug with anchor being applied twice

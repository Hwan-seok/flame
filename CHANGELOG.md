# CHANGELOG

## [next]
 - Fix TextBoxComponent rendering
 - Add TextBoxConfig options; margins and growingBox
 - Fix debugConfig strokeWidth for web
 - Update Forge2D docs
 - Update PR template with removal of develop branch
 - Translate README to Russian
 - Split up Component and PositionComponent to BaseComponent
 - Unify multiple render methods on Sprite
 - Refactored how games are inserted into a flutter tree
 - Refactored the widgets overlay API
 - Creating new way of loading animations and sprites
 - Dragable mixin for components
 - Fix update+render of component children
<<<<<<< HEAD
 - Moving size to Game instead of BaseGame
=======
 - Update documentation for SVG component
 - Adding Component#onLoad
>>>>>>> 19b313b5

## 1.0.0-rc2
 - Improve IsometricTileMap and Spritesheet classes
 - Export full vector_math library from extension
 - Added warning about basic and advanced detectors
 - Ensuring sprite animation and sprite animation components don't get NPEs on initialization
 - Refactor timer class
 - include all changed that are included on 0.28.0
 - Rename game#resize to game#onResize
 - Test suite for basic effects
 - Effects duration and test suite for basic effects
 - Pause and resume for effects
 - Fix position bug in parallax effect
 - Simplification of BaseGame. Removal of addLater (add is now addLater) and rename markForRemoval.
 - Unify naming for removal of components from BaseGame

## 1.0.0-rc1
 - Move all box2d related code and examples to the flame_box2d repo
 - Rename Animation to SpriteAnimation
 - Create extension of Vector2 and unify all tuples to use that class
 - Remove Position class in favor of new Vector2 extension
 - Remove Box2D as a dependency
 - Rebuild of Images, Sprite and SpriteAnimation initialization
 - Use isRelative on effects
 - Use Vector2 for position and size on PositionComponent
 - Removing all deprecated methods
 - Rename `resize` method on components to `onGameResize`
 - Make `Resizable` have a `gameSize` property instead of `size`
 - Fix bug with CombinedEffect inside SequenceEffect
 - Fix wrong end angle for relative rotational effects
 - Use a list of Vector2 for Move effect to open up for more advanced move effects
 - Generalize effects api to include all components
 - Extract all the audio related capabilities to a new package, flame_audio
 - Fix bug that sprite crashes without a position

## 0.28.0
- Fix spriteAsWidget deprecation message
- Add `lineHeight` property to `TextConfig`
- Adding pause and resume methods to time class

## 0.27.0
 - Improved the accuracy of the `FPSCounter` by using Flutter's internal frame timings.
 - Adding MouseMovementDetector
 - Adding ScrollDetector
 - Fixes BGM error
 - Adding Isometric Tile Maps

## 0.26.0
 - Improving Flame image auto cache
 - Fix bug in the Box2DGame's add and addLater method , when the Component extends BodyComponent and mixin HasGameRef or other mixins ,the mixins will not be set correctly

## 0.25.0
 - Externalizing Tiled support to its own package `flame_tiled`
 - Preventing some crashs that could happen on web when some methods were called
 - Add mustCallSuper to BaseGame `update` and `render` methods
 - Moved FPS code from BaseGame to a mixin, BaseGame uses the new mixin.
 - Deprecate flare API in favor of the package `flame_flare`

## 0.24.0
 - Outsourcing SVG support to an external package
 - Adding MemoryCache class
 - Fixing games crashes on Web
 - Update tiled dependency to 0.6.0 (objects' properties are now double)

## 0.23.0
 - Add Joystick Component
 - Adding BaseGame#markToRemove
 - Upgrade tiled and flutter_svg dependencies
 - onComplete callback for effects
 - Adding Layers
 - Update tiled dep to 0.5.0 and add support for rotation with improved api

## 0.22.1
 - Fix Box2DComponent render priority
 - Fix PositionComponentEffect drifting
 - Add possibility to combine effects
 - Update to newest box2d_flame which fixes torque bug
 - Adding SpriteSheet.fromImage

## 0.22.0
 - Fixing BaseGame tap detectors issues
 - Adding SpriteWidget
 - Adding AnimationWidget
 - Upgrade Flutter SVG to fix for flame web
 - Add linting to all the examples
 - Run linting only on affected and changed examples
 - Add SequenceEffect
 - Fixed bug with travelTime in RotateEffect

## 0.21.0
- Adding AssetsCache.readBinaryFile
- Splitting debugMode from recordFps mode
- Adding support for multi touch tap and drag events
- Fix animations example
- Add possibility for infinite and alternating effects
- Add rotational effect for PositionComponents

## 0.20.2
- Fix text component bug with anchor being applied twice

## 0.20.1
- Adding method to load image bases on base64 data url.
- Fix Box2DGame to follow render priority
- Fix games trying to use gameRef inside the resize function

## 0.20.0
- Refactor game.dart classes into separate files
- Adding a GameLoop class which uses a Ticker for updating game
- Adding sprites example
- Made BaseGame non-abstract and removed SimpleGame
- Adding SpriteButton Widget
- Added SpriteBatch API, which renders sprites effectively using Canvas.drawAtlas
- Introducing basic effects API, including MoveEffect and ScaleEffect
- Adding ContactCallback controls in Box2DGame

## 0.19.1
 - Bump AudioPlayers version to allow for web support
 - Adding Game#pauseEngine and Game#resumeEngine methods
 - Removing FlameBinding since it isn't used and clashes with newest flutter

## 0.19.0
 - Fixing component lifecycle calls on BaseGame#addLater
 - Fixing Component#onDestroy, which was been called multiple times sometimes
 - Fixing Widget Overlay usage over many game instances

## 0.18.3
- Adding Component#onDestroy
- Adding Keyboard events API
- Adding Box2DGame, an extension of BaseGame to simplify lifecycle of Box2D components
- Add onAnimateComplete for Animation (thanks @diegomgarcia)
- Adding AnimationComponent#overridePaint
- Adding SpriteComponent#overridePaint
- Updating AudioPlayers to enable Web Audio support

## 0.18.2
- Add loop for AnimationComponent.sequenced() (thanks @wenxiangjiang)
- TextComponent optimization (thanks @Gericop)
- Adding Component#onMount
- Check if chidren are loaded before rendering on ComposedComponent (thanks @wenxiangjiang)
- Amend type for width and height properties on Animation.sequenced (thanks @wenxiangjiang)
- Fixing Tapable position checking
- Support line feed when create animation from a single image source (thanks @wenxiangjiang)
- Fixing TextBoxComponent start/end of line bugs (thanks @kurtome)
- Prevent widgets overlay controller from closing when in debug mode


## 0.18.1
- Expose stepTime paramter from the Animation class to the animation component
- Updated versions for bugfixes + improved macOS support. (thanks @flowhorn)
- Update flutter_svg to 0.17.1 (thanks @flowhorn)
- Update audioplayers to 0.14.0 (thanks @flowhorn)
- Update path_provider to 1.6.0 (thanks @flowhorn)
- Update ordered_set to 1.1.5 (thanks @flowhorn)

## 0.18.0
- Improving FlareComponent API and updating FlareFlutter dependency
- Adding HasWidgetsOverlay mixin
- Adding NineTileBox widget

## 0.17.4
- Fixing compilations errors regarding changes on `box2_flame`
- Add splash screen docs

## 0.17.3
- Tweaking text box rendering to reduce pixelated text (thanks, @kurtome)
- Adding NineTileBox component

## 0.17.2
- Added backgroundColor method for overriding the game background (thanks @wolfenrain)
- Update AudioPlayers version to 0.13.5
- Bump SVG dependency plus fix example app

## 0.17.1
- Added default render function for Box2D ChainShape
- Adding TimerComponent
- Added particles subsystem (thanks @av)

## 0.17.0
- Fixing FlareAnimation API to match convention
- Fixing FlareComponent renderization
- New GestureDetector API to Game

## 0.16.1
- Added `Bgm` class for easy looping background music management.
- Added options for flip rendering of PositionComponents easily (horizontal and vertical).

## 0.16.0
- Improve our mixin structure (breaking change)
- Adds HasGameRef mixin
- Fixes for ComposedComponent (for tapables and other apis using preAdd)
- Added no-parameter alias functions for setting the game's orientation.
- Prevent double completion on onMetricsChanged callback

## 0.15.2
- Exposing tile objects on TiledComponent (thanks @renatoferreira656)
- Adding integrated API for taps on Game class and adding Tapeables mixin for PositionComponents

## 0.15.1
- Bumped version of svg dependency
- Fixed warnings

## 0.15.0
- Refactoring ParallaxComponent (thanks @spydon)
- Fixing flare animation with embed images
- Adding override paint parameter to Sprite, and refactoring it have named optional parameters

## 0.14.2
- Refactoring BaseGame debugMode
- Adding SpriteSheet class
- Adding Flame.util.spriteAsWidget
- Fixing AnimationComponent.empty()
- Fixing FlameAudio.loopLongAudio

## 0.14.1
- Fixed build on travis
- Updated readme badges
- Fixed changelog
- Fixed warning on audiopool, added audiopool example in docs

## 0.14.0
- Adding Timer#isRunning method
- Adding Timer#progress getter
- Updating Flame to work with Flutter >= 1.6.0

## 0.13.1
- Adding Timer utility class
- Adding `destroyOnFinish` flag for AnimationComponent
- Fixing release mode on examples that needed screen size
- Bumping dependencies versions (audioplayers and path_provider)

## 0.13.0
- Downgrading flame support to stable channel.

## 0.12.2
- Added more functionality to the Position class (thanks, @illiapoplawski)

## 0.12.1
- Fixed PositionComponent#setByRect to comply with toRect (thanks, @illiapoplawski)

## 0.12.0
- Updating flutter_svg and pubspec to support the latest flutter version (1.6.0)
- Adding Flare Support
- Fixing PositionComponent#toRect which was not considering the anchor property (thanks, @illiapoplawski)

## [0.11.2]
- Fixed bug on animatons with a single frame
- Fixed warning on using specific version o flutter_svg on pubspec
- ParallaxComponent is not abstract anymore, as it does not include any abstract method
- Added some functionality to Position class

## [0.11.1]
- Fixed lack of paint update when using AnimationAsWidget as pointed in #78
- Added travis (thanks, @renancarujo)

## [0.11.0]
- Implementing low latency api from audioplayers (breaking change)
- Improved examples by adding some instructions on how to run
- Add notice on readme about the channel
- Upgrade path_provider to fix conflicts

## [0.10.4]
- Fix breaking change on svg plugin

## [0.10.3]
- Svg support
- Adding `Animation#reversed` allowing a new reversed animation to be created from an existing animation.
- Fix games inside regular apps when the component is inside a sliver
- Support asesprite animations

## [0.10.2]
- Fixed some warnings and formatting

## [0.10.1]
- Fixes some typos
- Improved docs
- Extracted gamepads to a new lib, lots of improvements there (thanks, @erickzanardo)
- Added more examples and an article

## [0.10.0]
- Fixing a few minor bugs, typos, improving docs
- Adding the Palette concept: easy access to white and black colors/paints, create your palette to keep your game organized.
- Adding the Anchor concept: specify where thins should anchor, added to PositionComponent and to the new text releated features.
- Added a whole bunch of text related components: TextConfig allows you to easily define your typography information, TextComponent allows for easy rendering of stuff and TextBox can make sized texts and also typing effects.
- Improved Utils to have better and more concise APIs, removed unused stuff.
- Adding TiledComponent to integrate with tiled

## [0.9.5]
- Add `elapsed` property to Animation (thanks, @ianliu)
- Fixed minor typo on documentation

## [0.9.4]
- Bumps audioplayers version

## [0.9.3]
- Fixes issue when switching between games where new game would not attach

## [0.9.2]
- Fixes to work with Dart 2.1

## [0.9.1]
- Updated audioplayers and box2d to fix bugs

## [0.9.0]
- Several API changes, using new audioplayers 0.6.x

## [0.8.4]
- Added more consistent APIs and tests

## [0.8.3]
- Need to review audioplayers 0.5.x

## [0.8.2]
- Added better documentation, tutorials and examples
- Minor tweaks in the API
- New audioplayers version

## [0.8.1]
- The Components Overhaul Update: This is major update, even though we are keeping things in alpha (version 0.*)
- Several major upgrades regarding the component system, new component types, Sprites and SpriteSheets, better image caching, several improvements with structure, a BaseGame, a new Game as a widget, that allows you to embed inside apps and a stop method. More minor changes.

## [0.6.1]
 - Bump required dart version

## [0.6.0]
 - Adding audio suport for iOS (bumping audioplayers version)

## [0.5.0]
 - Adding a text method to Util to more easily render a Paragraph

## [0.4.0]
 - Upgraded AudioPlayers, added method to disable logging
 - Created PositionComponent with some useful methods
 - A few refactorings

## [0.3.0]
 - Added a pre-load method for Audio module

## [0.2.0]
 - Added a loop method for playing audio on loop
 - Added the option to make rectangular SpriteComponents, not just squares

## [0.1.0]
 - First release, basic utilities<|MERGE_RESOLUTION|>--- conflicted
+++ resolved
@@ -14,12 +14,9 @@
  - Creating new way of loading animations and sprites
  - Dragable mixin for components
  - Fix update+render of component children
-<<<<<<< HEAD
- - Moving size to Game instead of BaseGame
-=======
  - Update documentation for SVG component
  - Adding Component#onLoad
->>>>>>> 19b313b5
+ - Moving size to Game instead of BaseGame
 
 ## 1.0.0-rc2
  - Improve IsometricTileMap and Spritesheet classes
